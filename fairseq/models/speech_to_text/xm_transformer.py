# Copyright (c) Facebook, Inc. and its affiliates.
#
# This source code is licensed under the MIT license found in the
# LICENSE file in the root directory of this source tree.

import logging
import copy
from typing import Dict, List, Optional, Tuple

import numpy as np
import torch

from fairseq import utils, checkpoint_utils
from fairseq.models import (
    FairseqEncoderDecoderModel,
    FairseqEncoder,
    register_model,
    register_model_architecture
)
from fairseq.models.transformer import Embedding, TransformerDecoder
from fairseq.models.wav2vec import Wav2VecEncoder
from fairseq.modules.layer_norm import LayerNorm
from fairseq.data.data_utils import lengths_to_padding_mask
from torch import Tensor
import torch.nn as nn


logger = logging.getLogger(__name__)


class Conv1dAdaptor(nn.Module):
    def __init__(
            self, in_dim, out_dim, n_layers=3, kernel_size=3, stride=2,
            layerdrop=0., layernorm=False, proj=False
    ):
        super().__init__()
        self.proj, self.proj_ln = None, None
        self.post_proj, self.post_proj_ln = None, None
        if proj:
            self.proj = nn.Sequential(
                nn.Linear(in_dim, in_dim * 4),
                nn.ReLU(),
                nn.Linear(in_dim * 4, in_dim)
            )
            self.proj_ln = LayerNorm(in_dim)
            self.post_proj = nn.Sequential(
                nn.Linear(out_dim, out_dim * 4),
                nn.ReLU(),
                nn.Linear(out_dim * 4, out_dim)
<<<<<<< HEAD
=======
            )
            self.post_proj_ln = LayerNorm(out_dim)

        self.layers = nn.ModuleList(
            nn.Conv1d(
                in_dim if i == 0 else out_dim,
                out_dim * 2,
                kernel_size,
                stride=stride,
                padding=kernel_size // 2,
>>>>>>> ee177fc4
            )
            self.post_proj_ln = LayerNorm(out_dim)

        self.layers = nn.ModuleList(
            nn.Conv1d(in_dim if i == 0 else out_dim, out_dim * 2, kernel_size,
                      stride=stride, padding=kernel_size // 2)
            for i in range(n_layers)
        )
        self.stride = stride
        self.layerdrop = layerdrop
        self.layernorm = LayerNorm(in_dim) if layernorm else None

    @classmethod
    def add_args(cls, parser):
        parser.add_argument("--adaptor-n-layers", type=int)
        parser.add_argument("--adaptor-kernel-size", type=int)
        parser.add_argument("--adaptor-stride", type=int)
        parser.add_argument("--adaptor-layerdrop", type=float)
        parser.add_argument("--adaptor-layernorm", action="store_true")
        parser.add_argument("--adaptor-proj", action="store_true")

    def forward(self, x, padding_mask: Optional[torch.Tensor]):
        if self.layernorm is not None:
            x = self.layernorm(x)

        if self.proj is not None:
            x = x + 0.5 * self.proj(x)
            x = self.proj_ln(x)

        # T x B x C -> B x C x T
        x = x.transpose(0, 1).transpose(1, 2)
        out_lens = None
        if padding_mask is not None:
            out_lens = (~padding_mask).sum(1).float()

<<<<<<< HEAD
        for i, layer in enumerate(self.layers):
=======
        for layer in self.layers:
>>>>>>> ee177fc4
            layerdrop_prob = np.random.random()
            if not self.training or (layerdrop_prob > self.layerdrop):
                x = nn.functional.glu(layer(x), dim=1)
                if padding_mask is not None:
                    out_lens = ((out_lens - 1) / self.stride + 1).floor()
        # B x C x T -> T x B x C
        x = x.transpose(1, 2).transpose(0, 1)

        if self.post_proj is not None:
            x = x + 0.5 * self.post_proj(x)
            x = self.post_proj_ln(x)

        out_padding_mask = None
        if padding_mask is not None:
            out_padding_mask = lengths_to_padding_mask(out_lens.long())
        return x, out_padding_mask


def add_wav2vec_asr_args(parser):
    parser.add_argument("--w2v-path", help="path to wav2vec 2.0 model")
    parser.add_argument(
        "--no-pretrained-weights",
        action="store_true",
        help="if true, does not load pretrained weights",
    )
    parser.add_argument(
        "--dropout-input",
        type=float,
        metavar="D",
        help="dropout to apply to the input (after feat extr)",
    )
    parser.add_argument(
        "--final-dropout",
        type=float,
        metavar="D",
        help="dropout after transformer and before final projection",
    )
    parser.add_argument(
        "--apply-mask", action="store_true", help="apply masking during fine-tuning"
    )
    parser.add_argument(
        "--dropout",
        type=float,
        metavar="D",
        help="dropout probability inside wav2vec 2.0 model",
    )
    parser.add_argument(
        "--attention-dropout",
        type=float,
        metavar="D",
        help="dropout probability for attention weights inside wav2vec 2.0 model",
    )
    parser.add_argument(
        "--activation-dropout",
        "--relu-dropout",
        type=float,
        metavar="D",
        help="dropout probability after activation in FFN inside wav2vec 2.0 model",
    )

    parser.add_argument(
        "--mask-length", type=int, help="repeat the mask indices multiple times"
    )

    parser.add_argument(
        "--mask-prob", type=float, help="probability of replacing a token with mask"
    )

    parser.add_argument(
        "--mask-selection",
        type=str,
        choices=["static", "uniform", "normal", "poisson"],
        help="how to choose masks",
    )

    parser.add_argument(
        "--mask-other",
        type=float,
        help="stdev of the mask length in case of 'normal' selection strategy",
    )

    parser.add_argument(
        "--no-mask-overlap",
        action="store_true",
        help="whether to allow masks to overlap",
    )

    parser.add_argument(
        "--mask-channel-length", type=int, help="repeat the mask indices multiple times"
    )

    parser.add_argument(
        "--mask-channel-prob",
        type=float,
        help="probability of replacing a token with mask",
    )

    parser.add_argument(
        "--mask-channel-selection",
        type=str,
        choices=["static", "uniform", "normal", "poisson"],
        help="how to choose masks",
    )

    parser.add_argument(
        "--mask-channel-other",
        type=float,
        help="stdev of the mask length in case of 'normal' selection strategy",
    )

    parser.add_argument(
        "--no-mask-channel-overlap",
        action="store_true",
        help="whether to allow masks to overlap",
    )

    parser.add_argument(
        "--freeze-finetune-updates",
        default=0,
        type=int,
        help="dont finetune wav2vec for this many updates",
    )

    parser.add_argument(
        "--feature-grad-mult",
        default=None,
        type=float,
        help="reset feature grad mult in wav2vec 2.0 to this",
    )

    parser.add_argument(
        "--layerdrop",
        default=0.0,
        type=float,
        help="probability of dropping a layer in wav2vec 2.0",
    )
    parser.add_argument("--w2v-args", default=None)


def need_finetuning(ft_params, param_name):
    if ft_params == "all":
        return True
    ft_params_list = ft_params.split(",")
    for ft_param in ft_params_list:
        if ft_param in param_name:
            return True
    return False


class Wav2VecEncoderWithAdaptor(FairseqEncoder):
    def build_adaptor(self, args):
        adaptor = None
        if args.adaptor_n_layers > 0:
            adaptor = Conv1dAdaptor(
                args.decoder_embed_dim, args.decoder_embed_dim,
                n_layers=args.adaptor_n_layers,
                kernel_size=args.adaptor_kernel_size,
                stride=args.adaptor_stride,
                layerdrop=args.adaptor_layerdrop,
                layernorm=args.adaptor_layernorm,
                proj=args.adaptor_proj
            )
        return adaptor

    def __init__(self, args):
        super().__init__(None)
        self.w2v_encoder = Wav2VecEncoder(args)
<<<<<<< HEAD
        self.w2v_proj_ln = None
        if self.w2v_encoder.proj is not None:
=======
        self.is_v0_arch = not args.adaptor_proj
        self.w2v_proj_ln = None
        if not self.is_v0_arch and self.w2v_encoder.proj is not None:
>>>>>>> ee177fc4
            self.w2v_proj_ln = LayerNorm(args.decoder_embed_dim)
        self.adaptor = self.build_adaptor(args)

        self.num_updates = 0
        self.freezing_updates = args.w2v_freezing_updates
        self.finetuning_params = args.finetune_w2v_params
        for k, p in self.w2v_encoder.w2v_model.named_parameters():
            p.requires_grad = need_finetuning(self.finetuning_params, k)

    @classmethod
    def add_args(cls, parser):
        add_wav2vec_asr_args(parser)
        parser.add_argument(
            "--normalize", action="store_true",
            help="if set, normalizes input to have 0 mean and unit variance",
        )
        parser.add_argument("--finetune-w2v-params", type=str, metavar="STR",
                            help="comma-separated param strings to finetune.")
        parser.add_argument("--w2v-freezing-updates", type=int)
        parser.add_argument(
            "--load-pretrained-encoder-from", type=str, metavar="STR"
        )
        parser.add_argument("--w2v-freezing-updates", type=int)
        parser.add_argument("--load-pretrained-encoder-from", type=str, metavar="STR")
        Conv1dAdaptor.add_args(parser)

    def set_num_updates(self, num_updates):
        super().set_num_updates(num_updates)
        self.num_updates = num_updates

    def forward(self, src_tokens, src_lengths=None, **kwargs):
        if self.freezing_updates is not None and \
                self.num_updates > self.freezing_updates:
<<<<<<< HEAD
            for k, p in self.w2v_encoder.w2v_model.named_parameters():
=======
            for p in self.w2v_encoder.w2v_model.parameters():
>>>>>>> ee177fc4
                p.requires_grad = True

        padding_mask = lengths_to_padding_mask(src_lengths)
        out = self.w2v_encoder.forward(src_tokens, padding_mask, tbc=True)
        x, padding_mask = out["encoder_out"], out["padding_mask"]
        if self.w2v_proj_ln is not None:
            x = self.w2v_proj_ln(x)

        if self.adaptor is not None:
            x, padding_mask = self.adaptor(x, padding_mask)

        return {
            "encoder_out": [x],  # T x B x C
            "encoder_padding_mask": [] if padding_mask is None else [padding_mask],  # B x T
            "encoder_embedding": [],  # B x T x C
            "encoder_states": [],  # List[T x B x C]
            "src_tokens": [],
            "src_lengths": [],
        }

    def reorder_encoder_out(self, encoder_out, new_order):
        new_encoder_out = (
            [] if len(encoder_out["encoder_out"]) == 0
            else [x.index_select(1, new_order) for x in encoder_out["encoder_out"]]
        )

        new_encoder_padding_mask = (
            [] if len(encoder_out["encoder_padding_mask"]) == 0
            else [x.index_select(0, new_order) for x in
                  encoder_out["encoder_padding_mask"]]
        )

        new_encoder_embedding = (
            [] if len(encoder_out["encoder_embedding"]) == 0
            else [x.index_select(0, new_order) for x in
                  encoder_out["encoder_embedding"]]
        )

        encoder_states = encoder_out["encoder_states"]
        if len(encoder_states) > 0:
            for idx, state in enumerate(encoder_states):
                encoder_states[idx] = state.index_select(1, new_order)

        return {
            "encoder_out": new_encoder_out,  # T x B x C
            "encoder_padding_mask": new_encoder_padding_mask,  # B x T
            "encoder_embedding": new_encoder_embedding,  # B x T x C
            "encoder_states": encoder_states,  # List[T x B x C]
            "src_tokens": [],  # B x T
            "src_lengths": [],  # B x 1
        }


def add_decoder_args(parser):
<<<<<<< HEAD
    parser.add_argument("--activation-fn", type=str, default='relu',
                        choices=utils.get_available_activation_fns(),
                        help="activation function to use")
    parser.add_argument("--decoder-dropout", type=float, metavar="D",
                        help="dropout probability")
    parser.add_argument("--decoder-attention-dropout", type=float,
                        metavar="D",
                        help="dropout probability for attention weights")
    parser.add_argument("--decoder-activation-dropout", type=float,
                        metavar="D",
                        help="dropout probability after activation in FFN.")
    parser.add_argument("--decoder-embed-dim", type=int, metavar="N",
                        help="decoder embedding dimension")
    parser.add_argument("--decoder-ffn-embed-dim", type=int, metavar="N",
                        help="decoder embedding dimension for FFN")
    parser.add_argument("--decoder-layers", type=int, metavar="N",
                        help="num decoder layers")
    parser.add_argument("--decoder-attention-heads", type=int, metavar="N",
                        help="num decoder attention heads")
    parser.add_argument("--decoder-normalize-before", action="store_true",
                        help="apply layernorm before each decoder block")
    parser.add_argument("--decoder-layerdrop", type=float, metavar="D")
    parser.add_argument("--decoder-learned-pos", action="store_true")
    parser.add_argument("--share-decoder-input-output-embed",
                        action="store_true")
    parser.add_argument("--layernorm-embedding", action="store_true",
                        help="add layernorm to embedding")
    parser.add_argument("--no-scale-embedding", action="store_true",
                        help="if True, dont scale embeddings")
    parser.add_argument(
        "--load-pretrained-decoder-from", type=str, metavar="STR",
        help="model to take decoder weights from (for initialization)"
    )
    parser.add_argument("--finetune-decoder-params", type=str,
                        metavar="STR",
                        help="comma-separated param strings to finetune.")


class XMTransformerDecoder(TransformerDecoder):
    def __init__(
            self, args, dictionary, embed_tokens, no_encoder_attn=False,
            output_projection=None
    ):
        super().__init__(
            args, dictionary, embed_tokens, no_encoder_attn=no_encoder_attn,
            output_projection=output_projection,
        )
        self.ctc_proj = nn.Linear(args.decoder_embed_dim, args.ctc_dict_size) \
            if args.need_ctc else None

    def extract_features(
        self,
        prev_output_tokens,
        encoder_out: Optional[Dict[str, List[Tensor]]] = None,
        incremental_state: Optional[Dict[str, Dict[str, Optional[Tensor]]]] = None,
        full_context_alignment: bool = False,
        alignment_layer: Optional[int] = None,
        alignment_heads: Optional[int] = None,
    ):
        # call scriptable method from parent class
        x, _ = self.extract_features_scriptable(
            prev_output_tokens,
            encoder_out,
            incremental_state,
            full_context_alignment,
            alignment_layer,
            alignment_heads,
        )
        ctc_logits = [] if self.ctc_proj is None else [self.ctc_proj(x)]
        extra = {"ctc_logits": ctc_logits} if incremental_state is None else None
        return x, extra

=======
    parser.add_argument(
        "--activation-fn",
        type=str,
        default="relu",
        choices=utils.get_available_activation_fns(),
        help="activation function to use",
    )
    parser.add_argument(
        "--decoder-dropout", type=float, metavar="D", help="dropout probability"
    )
    parser.add_argument(
        "--decoder-attention-dropout",
        type=float,
        metavar="D",
        help="dropout probability for attention weights",
    )
    parser.add_argument(
        "--decoder-activation-dropout",
        type=float,
        metavar="D",
        help="dropout probability after activation in FFN.",
    )
    parser.add_argument(
        "--decoder-embed-dim", type=int, metavar="N",
        help="decoder embedding dimension"
    )
    parser.add_argument(
        "--decoder-ffn-embed-dim",
        type=int,
        metavar="N",
        help="decoder embedding dimension for FFN",
    )
    parser.add_argument(
        "--decoder-layers", type=int, metavar="N", help="num decoder layers"
    )
    parser.add_argument(
        "--decoder-attention-heads",
        type=int,
        metavar="N",
        help="num decoder attention heads",
    )
    parser.add_argument(
        "--decoder-normalize-before",
        action="store_true",
        help="apply layernorm before each decoder block",
    )
    parser.add_argument(
        "--layernorm-embedding", action="store_true",
        help="add layernorm to embedding"
    )
    parser.add_argument("--decoder-layerdrop", type=float, metavar="D")
    parser.add_argument("--decoder-learned-pos", action="store_true")
    parser.add_argument("--share-decoder-input-output-embed", action="store_true")
    parser.add_argument(
        "--no-scale-embedding",
        action="store_true",
        help="if True, dont scale embeddings",
    )
    parser.add_argument(
        "--load-pretrained-decoder-from",
        type=str,
        metavar="STR",
        help="model to take decoder weights from (for initialization)",
    )
    parser.add_argument(
        "--finetune-decoder-params",
        type=str,
        metavar="STR",
        help="comma-separated param strings to finetune.",
    )
>>>>>>> ee177fc4


@register_model("xm_transformer")
class XMTransformerModel(FairseqEncoderDecoderModel):
    def __init__(self, encoder, decoder):
        super().__init__(encoder, decoder)

    @classmethod
    def add_args(cls, parser):
        """Add model-specific arguments to the parser."""
        Wav2VecEncoderWithAdaptor.add_args(parser)
        add_decoder_args(parser)
        parser.add_argument("--checkpoint-activations", action="store_true")
        parser.add_argument("--offload-activations", action="store_true")
        parser.add_argument("--min-params-to-wrap", type=int)
<<<<<<< HEAD

    @classmethod
    def build_encoder(cls, args):
        encoder = Wav2VecEncoderWithAdaptor(args)

        if getattr(args, "load_pretrained_encoder_from", None):
            encoder = checkpoint_utils.load_pretrained_component_from_model(
                component=encoder,
                checkpoint=args.load_pretrained_encoder_from,
            )
        return encoder
=======

    @classmethod
    def maybe_load_pretrained(cls, component, checkpoint: Optional[str] = None):
        if checkpoint is None:
            return component

        _load = checkpoint_utils.load_pretrained_component_from_model
        try:
            return _load(component, checkpoint)
        except RuntimeError as e:
            logger.warning(e)
            return _load(component, checkpoint, strict=False)

    @classmethod
    def build_encoder(cls, args):
        _args = copy.deepcopy(args)
        if not args.adaptor_proj:  # V0 arch
            state = checkpoint_utils.load_checkpoint_to_cpu(args.w2v_path)
            if state.get("cfg") is not None:
                encoder_embed_dim = state["cfg"]._content["model"][
                    "encoder_embed_dim"]
            elif state.get("args") is not None:
                encoder_embed_dim = state["args"].encoder_embed_dim
            else:
                raise ValueError(f"Invalid config in {args.w2v_path}")
            _args.decoder_embed_dim = encoder_embed_dim
            del state

        encoder = Wav2VecEncoderWithAdaptor(_args)
        return cls.maybe_load_pretrained(
            encoder, getattr(args, "load_pretrained_encoder_from", None)
        )
>>>>>>> ee177fc4

    @classmethod
    def build_decoder(cls, args, task, embed_tokens):
        _args = copy.deepcopy(args)
<<<<<<< HEAD
        _args.encoder_embed_dim = _args.decoder_embed_dim
=======
        if args.adaptor_proj:  # not V0 arch
            _args.encoder_embed_dim = _args.decoder_embed_dim
>>>>>>> ee177fc4
        _args.dropout = args.decoder_dropout
        _args.attention_dropout = args.decoder_attention_dropout
        _args.activation_dropout = args.decoder_activation_dropout
        _args.max_target_positions = 1024

<<<<<<< HEAD
        decoder = XMTransformerDecoder(_args, task.target_dictionary,
                                       embed_tokens)
        if getattr(args, "load_pretrained_decoder_from", None):
            try:
                decoder = checkpoint_utils.load_pretrained_component_from_model(
                    component=decoder,
                    checkpoint=args.load_pretrained_decoder_from,
                )
            except RuntimeError as e:
                logger.warning(e)
                decoder = checkpoint_utils.load_pretrained_component_from_model(
                    component=decoder,
                    checkpoint=args.load_pretrained_decoder_from,
                    strict=False
                )
=======
        decoder = TransformerDecoder(_args, task.target_dictionary, embed_tokens)
        decoder = cls.maybe_load_pretrained(
            decoder, getattr(args, "load_pretrained_decoder_from", None)
        )

>>>>>>> ee177fc4
        for k, p in decoder.named_parameters():
            p.requires_grad = need_finetuning(args.finetune_decoder_params, k)
        return decoder

    @classmethod
    def build_model(cls, args, task):
        """Build a new model instance."""

        # make sure all arguments are present in older models
        base_architecture(args)

        def build_embedding(dictionary, embed_dim):
            num_embeddings = len(dictionary)
            padding_idx = dictionary.pad()
            return Embedding(num_embeddings, embed_dim, padding_idx)

<<<<<<< HEAD
        decoder_embed_tokens = build_embedding(task.target_dictionary,
                                               args.decoder_embed_dim)

        args.need_ctc = getattr(args, "ctc_weight", 0.) > 0.
        if args.need_ctc:
            args.ctc_dict_size = len(task.src_dict)
=======
        decoder_embed_tokens = build_embedding(
            task.target_dictionary, args.decoder_embed_dim
        )
>>>>>>> ee177fc4

        encoder = cls.build_encoder(args)
        decoder = cls.build_decoder(args, task, decoder_embed_tokens)
        return cls(encoder, decoder)

    def get_normalized_probs(
        self,
        net_output: Tuple[Tensor, Optional[Dict[str, List[Optional[Tensor]]]]],
        log_probs: bool,
        sample: Optional[Dict[str, Tensor]] = None,
    ):
<<<<<<< HEAD
        return self.get_normalized_probs_scriptable(
            net_output, log_probs, sample
        )

    def get_ctc_target(self, sample: Optional[Dict[str, Tensor]]):
        net_input = sample["net_input"]
        return net_input["src_txt_tokens"], net_input["src_txt_lengths"]

    def get_ctc_output(
            self,
            net_output: Tuple[Tensor, Optional[Dict[str, List[Optional[Tensor]]]]],
            sample: Optional[Dict[str, Tensor]]
    ):
        logits = net_output[1]["ctc_logits"][0].transpose(0, 1)  # T x B x C
        out = utils.log_softmax(logits.float(), dim=-1)
        lens = sample["target_lengths"]
        return out, lens
=======
        return self.get_normalized_probs_scriptable(net_output, log_probs, sample)
>>>>>>> ee177fc4

    def forward(self, src_tokens, src_lengths, prev_output_tokens, **kwargs):
        """
        The forward method inherited from the base class has a **kwargs
        argument in its input, which is not supported in torchscript. This
        method overwrites the forward method definition without **kwargs.
        """
        encoder_out = self.encoder(src_tokens=src_tokens,
                                   src_lengths=src_lengths, **kwargs)
        decoder_out = self.decoder(prev_output_tokens=prev_output_tokens,
                                   encoder_out=encoder_out)
        return decoder_out

    def upgrade_state_dict(self, state_dict):
        for k, _ in state_dict.items():
            if 'adaptor.layers' in state_dict:
                print(k)
                new = k.replace('adaptor.layers', 'adaptor_layers')
                state_dict[new] = state_dict[k]
                del state_dict[k]


def set_default_w2v_encoder_args(args):
    args.no_pretrained_weights = getattr(args, "no_pretrained_weights", False)
    args.dropout_input = getattr(args, "dropout_input", 0)
    args.final_dropout = getattr(args, "final_dropout", 0)
    args.apply_mask = getattr(args, "apply_mask", False)
    args.dropout = getattr(args, "dropout", 0)
    args.attention_dropout = getattr(args, "attention_dropout", 0)
    args.activation_dropout = getattr(args, "activation_dropout", 0)

    args.mask_length = getattr(args, "mask_length", 10)
    args.mask_prob = getattr(args, "mask_prob", 0.5)
    args.mask_selection = getattr(args, "mask_selection", "static")
    args.mask_other = getattr(args, "mask_other", 0)
    args.no_mask_overlap = getattr(args, "no_mask_overlap", False)
    args.mask_channel_length = getattr(args, "mask_channel_length", 10)
    args.mask_channel_prob = getattr(args, "mask_channel_prob", 0.5)
    args.mask_channel_before = getattr(args, "mask_channel_before", False)
    args.mask_channel_selection = getattr(args, "mask_channel_selection",
                                          "static")
    args.mask_channel_other = getattr(args, "mask_channel_other", 0)
    args.no_mask_channel_overlap = getattr(args, "no_mask_channel_overlap",
                                           False)

    args.freeze_finetune_updates = getattr(args, "freeze_finetune_updates", 0)
    args.feature_grad_mult = 0.1
    args.layerdrop = getattr(args, "layerdrop", 0.0)

    args.normalize = getattr(args, "normalize", False)
    args.finetune_w2v_params = getattr(args, "finetune_w2v_params", "all")
    args.w2v_freezing_updates = getattr(args, "w2v_freezing_updates", None)


def set_default_adaptor_args(args):
    args.adaptor_n_layers = getattr(args, "adaptor_n_layers", 3)
    args.adaptor_kernel_size = getattr(args, "adaptor_kernel_size", 3)
    args.adaptor_stride = getattr(args, "adaptor_stride", 2)
    args.adaptor_layerdrop = getattr(args, "adaptor_layerdrop", 0.0)
    args.adaptor_layernorm = getattr(args, "adaptor_layernorm", False)
    args.adaptor_proj = getattr(args, "adaptor_proj", False)


def set_default_transformer_decoder_args(args):
<<<<<<< HEAD
    args.decoder_embed_path = getattr(args, 'decoder_embed_path', None)
    args.decoder_embed_dim = getattr(args, 'decoder_embed_dim', 1024)
    args.decoder_ffn_embed_dim = getattr(args, 'decoder_ffn_embed_dim',
                                         4 * 1024)
    args.decoder_layers = getattr(args, 'decoder_layers', 12)
    args.decoder_attention_heads = getattr(args, 'decoder_attention_heads', 16)
    args.decoder_normalize_before = getattr(args, 'decoder_normalize_before',
                                            False)
    args.decoder_learned_pos = getattr(args, 'decoder_learned_pos', False)
=======
    args.decoder_embed_path = getattr(args, "decoder_embed_path", None)
    args.decoder_embed_dim = getattr(args, "decoder_embed_dim", 1024)
    args.decoder_ffn_embed_dim = getattr(args, "decoder_ffn_embed_dim", 4 * 1024)
    args.decoder_layers = getattr(args, "decoder_layers", 12)
    args.decoder_attention_heads = getattr(args, "decoder_attention_heads", 16)
    args.decoder_normalize_before = getattr(args, "decoder_normalize_before", False)
    args.decoder_learned_pos = getattr(args, "decoder_learned_pos", False)
>>>>>>> ee177fc4
    args.decoder_layerdrop = getattr(args, "decoder_layerdrop", 0.0)
    args.adaptive_input = getattr(args, "adaptive_input", False)
    args.decoder_attention_dropout = getattr(args, 'decoder_attention_dropout',
                                             0.)
    args.decoder_activation_dropout = getattr(args,
                                              'decoder_activation_dropout', 0.)
    args.decoder_dropout = getattr(args, 'decoder_dropout', 0.1)
    args.adaptive_softmax_cutoff = getattr(args, 'adaptive_softmax_cutoff',
                                           None)
    args.adaptive_softmax_dropout = getattr(args, 'adaptive_softmax_dropout', 0)
    args.share_decoder_input_output_embed = getattr(
<<<<<<< HEAD
        args, 'share_decoder_input_output_embed', False
=======
        args, "share_decoder_input_output_embed", False
>>>>>>> ee177fc4
    )
    args.no_token_positional_embeddings = getattr(
        args, "no_token_positional_embeddings", False
    )

    args.decoder_output_dim = getattr(args, 'decoder_output_dim',
                                      args.decoder_embed_dim)
    args.decoder_input_dim = getattr(args, 'decoder_input_dim',
                                     args.decoder_embed_dim)

    args.no_scale_embedding = getattr(args, 'no_scale_embedding', False)
    args.quant_noise_pq = getattr(args, "quant_noise_pq", 0)
<<<<<<< HEAD
    args.layernorm_embedding = getattr(args, 'layernorm_embedding', False)

    args.activation_fn = getattr(args, 'activation_fn', 'gelu')
    args.pooler_activation_fn = getattr(args, 'pooler_activation_fn', 'tanh')
    args.pooler_dropout = getattr(args, 'pooler_dropout', 0.0)

    args.finetune_decoder_params = getattr(
        args, "finetune_decoder_params", "all"
    )


=======
    args.layernorm_embedding = getattr(args, "layernorm_embedding", False)

    args.activation_fn = getattr(args, "activation_fn", "gelu")
    args.pooler_activation_fn = getattr(args, "pooler_activation_fn", "tanh")
    args.pooler_dropout = getattr(args, "pooler_dropout", 0.0)

    args.finetune_decoder_params = getattr(args, "finetune_decoder_params", "all")


>>>>>>> ee177fc4
def set_default_general_args(args):
    args.checkpoint_activations = getattr(args, "checkpoint_activations", False)
    args.offload_activations = getattr(args, "offload_activations", False)
    args.min_params_to_wrap = getattr(args, "min_params_to_wrap", int(1e8))


@register_model_architecture(model_name="xm_transformer",
                             arch_name="xm_transformer")
def base_architecture(args):
    set_default_general_args(args)
    set_default_w2v_encoder_args(args)
    set_default_adaptor_args(args)
    set_default_transformer_decoder_args(args)<|MERGE_RESOLUTION|>--- conflicted
+++ resolved
@@ -15,7 +15,7 @@
     FairseqEncoderDecoderModel,
     FairseqEncoder,
     register_model,
-    register_model_architecture
+    register_model_architecture,
 )
 from fairseq.models.transformer import Embedding, TransformerDecoder
 from fairseq.models.wav2vec import Wav2VecEncoder
@@ -47,8 +47,6 @@
                 nn.Linear(out_dim, out_dim * 4),
                 nn.ReLU(),
                 nn.Linear(out_dim * 4, out_dim)
-<<<<<<< HEAD
-=======
             )
             self.post_proj_ln = LayerNorm(out_dim)
 
@@ -59,13 +57,7 @@
                 kernel_size,
                 stride=stride,
                 padding=kernel_size // 2,
->>>>>>> ee177fc4
             )
-            self.post_proj_ln = LayerNorm(out_dim)
-
-        self.layers = nn.ModuleList(
-            nn.Conv1d(in_dim if i == 0 else out_dim, out_dim * 2, kernel_size,
-                      stride=stride, padding=kernel_size // 2)
             for i in range(n_layers)
         )
         self.stride = stride
@@ -95,11 +87,7 @@
         if padding_mask is not None:
             out_lens = (~padding_mask).sum(1).float()
 
-<<<<<<< HEAD
-        for i, layer in enumerate(self.layers):
-=======
         for layer in self.layers:
->>>>>>> ee177fc4
             layerdrop_prob = np.random.random()
             if not self.training or (layerdrop_prob > self.layerdrop):
                 x = nn.functional.glu(layer(x), dim=1)
@@ -267,14 +255,9 @@
     def __init__(self, args):
         super().__init__(None)
         self.w2v_encoder = Wav2VecEncoder(args)
-<<<<<<< HEAD
-        self.w2v_proj_ln = None
-        if self.w2v_encoder.proj is not None:
-=======
         self.is_v0_arch = not args.adaptor_proj
         self.w2v_proj_ln = None
         if not self.is_v0_arch and self.w2v_encoder.proj is not None:
->>>>>>> ee177fc4
             self.w2v_proj_ln = LayerNorm(args.decoder_embed_dim)
         self.adaptor = self.build_adaptor(args)
 
@@ -288,14 +271,15 @@
     def add_args(cls, parser):
         add_wav2vec_asr_args(parser)
         parser.add_argument(
-            "--normalize", action="store_true",
+            "--normalize",
+            action="store_true",
             help="if set, normalizes input to have 0 mean and unit variance",
         )
-        parser.add_argument("--finetune-w2v-params", type=str, metavar="STR",
-                            help="comma-separated param strings to finetune.")
-        parser.add_argument("--w2v-freezing-updates", type=int)
         parser.add_argument(
-            "--load-pretrained-encoder-from", type=str, metavar="STR"
+            "--finetune-w2v-params",
+            type=str,
+            metavar="STR",
+            help="comma-separated param strings to finetune.",
         )
         parser.add_argument("--w2v-freezing-updates", type=int)
         parser.add_argument("--load-pretrained-encoder-from", type=str, metavar="STR")
@@ -308,11 +292,7 @@
     def forward(self, src_tokens, src_lengths=None, **kwargs):
         if self.freezing_updates is not None and \
                 self.num_updates > self.freezing_updates:
-<<<<<<< HEAD
-            for k, p in self.w2v_encoder.w2v_model.named_parameters():
-=======
             for p in self.w2v_encoder.w2v_model.parameters():
->>>>>>> ee177fc4
                 p.requires_grad = True
 
         padding_mask = lengths_to_padding_mask(src_lengths)
@@ -335,20 +315,26 @@
 
     def reorder_encoder_out(self, encoder_out, new_order):
         new_encoder_out = (
-            [] if len(encoder_out["encoder_out"]) == 0
+            []
+            if len(encoder_out["encoder_out"]) == 0
             else [x.index_select(1, new_order) for x in encoder_out["encoder_out"]]
         )
 
         new_encoder_padding_mask = (
-            [] if len(encoder_out["encoder_padding_mask"]) == 0
-            else [x.index_select(0, new_order) for x in
-                  encoder_out["encoder_padding_mask"]]
+            []
+            if len(encoder_out["encoder_padding_mask"]) == 0
+            else [
+                x.index_select(0, new_order)
+                for x in encoder_out["encoder_padding_mask"]
+            ]
         )
 
         new_encoder_embedding = (
-            [] if len(encoder_out["encoder_embedding"]) == 0
-            else [x.index_select(0, new_order) for x in
-                  encoder_out["encoder_embedding"]]
+            []
+            if len(encoder_out["encoder_embedding"]) == 0
+            else [
+                x.index_select(0, new_order) for x in encoder_out["encoder_embedding"]
+            ]
         )
 
         encoder_states = encoder_out["encoder_states"]
@@ -367,80 +353,6 @@
 
 
 def add_decoder_args(parser):
-<<<<<<< HEAD
-    parser.add_argument("--activation-fn", type=str, default='relu',
-                        choices=utils.get_available_activation_fns(),
-                        help="activation function to use")
-    parser.add_argument("--decoder-dropout", type=float, metavar="D",
-                        help="dropout probability")
-    parser.add_argument("--decoder-attention-dropout", type=float,
-                        metavar="D",
-                        help="dropout probability for attention weights")
-    parser.add_argument("--decoder-activation-dropout", type=float,
-                        metavar="D",
-                        help="dropout probability after activation in FFN.")
-    parser.add_argument("--decoder-embed-dim", type=int, metavar="N",
-                        help="decoder embedding dimension")
-    parser.add_argument("--decoder-ffn-embed-dim", type=int, metavar="N",
-                        help="decoder embedding dimension for FFN")
-    parser.add_argument("--decoder-layers", type=int, metavar="N",
-                        help="num decoder layers")
-    parser.add_argument("--decoder-attention-heads", type=int, metavar="N",
-                        help="num decoder attention heads")
-    parser.add_argument("--decoder-normalize-before", action="store_true",
-                        help="apply layernorm before each decoder block")
-    parser.add_argument("--decoder-layerdrop", type=float, metavar="D")
-    parser.add_argument("--decoder-learned-pos", action="store_true")
-    parser.add_argument("--share-decoder-input-output-embed",
-                        action="store_true")
-    parser.add_argument("--layernorm-embedding", action="store_true",
-                        help="add layernorm to embedding")
-    parser.add_argument("--no-scale-embedding", action="store_true",
-                        help="if True, dont scale embeddings")
-    parser.add_argument(
-        "--load-pretrained-decoder-from", type=str, metavar="STR",
-        help="model to take decoder weights from (for initialization)"
-    )
-    parser.add_argument("--finetune-decoder-params", type=str,
-                        metavar="STR",
-                        help="comma-separated param strings to finetune.")
-
-
-class XMTransformerDecoder(TransformerDecoder):
-    def __init__(
-            self, args, dictionary, embed_tokens, no_encoder_attn=False,
-            output_projection=None
-    ):
-        super().__init__(
-            args, dictionary, embed_tokens, no_encoder_attn=no_encoder_attn,
-            output_projection=output_projection,
-        )
-        self.ctc_proj = nn.Linear(args.decoder_embed_dim, args.ctc_dict_size) \
-            if args.need_ctc else None
-
-    def extract_features(
-        self,
-        prev_output_tokens,
-        encoder_out: Optional[Dict[str, List[Tensor]]] = None,
-        incremental_state: Optional[Dict[str, Dict[str, Optional[Tensor]]]] = None,
-        full_context_alignment: bool = False,
-        alignment_layer: Optional[int] = None,
-        alignment_heads: Optional[int] = None,
-    ):
-        # call scriptable method from parent class
-        x, _ = self.extract_features_scriptable(
-            prev_output_tokens,
-            encoder_out,
-            incremental_state,
-            full_context_alignment,
-            alignment_layer,
-            alignment_heads,
-        )
-        ctc_logits = [] if self.ctc_proj is None else [self.ctc_proj(x)]
-        extra = {"ctc_logits": ctc_logits} if incremental_state is None else None
-        return x, extra
-
-=======
     parser.add_argument(
         "--activation-fn",
         type=str,
@@ -511,7 +423,6 @@
         metavar="STR",
         help="comma-separated param strings to finetune.",
     )
->>>>>>> ee177fc4
 
 
 @register_model("xm_transformer")
@@ -527,19 +438,6 @@
         parser.add_argument("--checkpoint-activations", action="store_true")
         parser.add_argument("--offload-activations", action="store_true")
         parser.add_argument("--min-params-to-wrap", type=int)
-<<<<<<< HEAD
-
-    @classmethod
-    def build_encoder(cls, args):
-        encoder = Wav2VecEncoderWithAdaptor(args)
-
-        if getattr(args, "load_pretrained_encoder_from", None):
-            encoder = checkpoint_utils.load_pretrained_component_from_model(
-                component=encoder,
-                checkpoint=args.load_pretrained_encoder_from,
-            )
-        return encoder
-=======
 
     @classmethod
     def maybe_load_pretrained(cls, component, checkpoint: Optional[str] = None):
@@ -572,45 +470,22 @@
         return cls.maybe_load_pretrained(
             encoder, getattr(args, "load_pretrained_encoder_from", None)
         )
->>>>>>> ee177fc4
 
     @classmethod
     def build_decoder(cls, args, task, embed_tokens):
         _args = copy.deepcopy(args)
-<<<<<<< HEAD
-        _args.encoder_embed_dim = _args.decoder_embed_dim
-=======
         if args.adaptor_proj:  # not V0 arch
             _args.encoder_embed_dim = _args.decoder_embed_dim
->>>>>>> ee177fc4
         _args.dropout = args.decoder_dropout
         _args.attention_dropout = args.decoder_attention_dropout
         _args.activation_dropout = args.decoder_activation_dropout
         _args.max_target_positions = 1024
 
-<<<<<<< HEAD
-        decoder = XMTransformerDecoder(_args, task.target_dictionary,
-                                       embed_tokens)
-        if getattr(args, "load_pretrained_decoder_from", None):
-            try:
-                decoder = checkpoint_utils.load_pretrained_component_from_model(
-                    component=decoder,
-                    checkpoint=args.load_pretrained_decoder_from,
-                )
-            except RuntimeError as e:
-                logger.warning(e)
-                decoder = checkpoint_utils.load_pretrained_component_from_model(
-                    component=decoder,
-                    checkpoint=args.load_pretrained_decoder_from,
-                    strict=False
-                )
-=======
         decoder = TransformerDecoder(_args, task.target_dictionary, embed_tokens)
         decoder = cls.maybe_load_pretrained(
             decoder, getattr(args, "load_pretrained_decoder_from", None)
         )
 
->>>>>>> ee177fc4
         for k, p in decoder.named_parameters():
             p.requires_grad = need_finetuning(args.finetune_decoder_params, k)
         return decoder
@@ -627,18 +502,9 @@
             padding_idx = dictionary.pad()
             return Embedding(num_embeddings, embed_dim, padding_idx)
 
-<<<<<<< HEAD
-        decoder_embed_tokens = build_embedding(task.target_dictionary,
-                                               args.decoder_embed_dim)
-
-        args.need_ctc = getattr(args, "ctc_weight", 0.) > 0.
-        if args.need_ctc:
-            args.ctc_dict_size = len(task.src_dict)
-=======
         decoder_embed_tokens = build_embedding(
             task.target_dictionary, args.decoder_embed_dim
         )
->>>>>>> ee177fc4
 
         encoder = cls.build_encoder(args)
         decoder = cls.build_decoder(args, task, decoder_embed_tokens)
@@ -650,27 +516,7 @@
         log_probs: bool,
         sample: Optional[Dict[str, Tensor]] = None,
     ):
-<<<<<<< HEAD
-        return self.get_normalized_probs_scriptable(
-            net_output, log_probs, sample
-        )
-
-    def get_ctc_target(self, sample: Optional[Dict[str, Tensor]]):
-        net_input = sample["net_input"]
-        return net_input["src_txt_tokens"], net_input["src_txt_lengths"]
-
-    def get_ctc_output(
-            self,
-            net_output: Tuple[Tensor, Optional[Dict[str, List[Optional[Tensor]]]]],
-            sample: Optional[Dict[str, Tensor]]
-    ):
-        logits = net_output[1]["ctc_logits"][0].transpose(0, 1)  # T x B x C
-        out = utils.log_softmax(logits.float(), dim=-1)
-        lens = sample["target_lengths"]
-        return out, lens
-=======
         return self.get_normalized_probs_scriptable(net_output, log_probs, sample)
->>>>>>> ee177fc4
 
     def forward(self, src_tokens, src_lengths, prev_output_tokens, **kwargs):
         """
@@ -678,17 +524,19 @@
         argument in its input, which is not supported in torchscript. This
         method overwrites the forward method definition without **kwargs.
         """
-        encoder_out = self.encoder(src_tokens=src_tokens,
-                                   src_lengths=src_lengths, **kwargs)
-        decoder_out = self.decoder(prev_output_tokens=prev_output_tokens,
-                                   encoder_out=encoder_out)
+        encoder_out = self.encoder(
+            src_tokens=src_tokens, src_lengths=src_lengths, **kwargs
+        )
+        decoder_out = self.decoder(
+            prev_output_tokens=prev_output_tokens, encoder_out=encoder_out
+        )
         return decoder_out
 
     def upgrade_state_dict(self, state_dict):
         for k, _ in state_dict.items():
-            if 'adaptor.layers' in state_dict:
+            if "adaptor.layers" in state_dict:
                 print(k)
-                new = k.replace('adaptor.layers', 'adaptor_layers')
+                new = k.replace("adaptor.layers", "adaptor_layers")
                 state_dict[new] = state_dict[k]
                 del state_dict[k]
 
@@ -710,11 +558,9 @@
     args.mask_channel_length = getattr(args, "mask_channel_length", 10)
     args.mask_channel_prob = getattr(args, "mask_channel_prob", 0.5)
     args.mask_channel_before = getattr(args, "mask_channel_before", False)
-    args.mask_channel_selection = getattr(args, "mask_channel_selection",
-                                          "static")
+    args.mask_channel_selection = getattr(args, "mask_channel_selection", "static")
     args.mask_channel_other = getattr(args, "mask_channel_other", 0)
-    args.no_mask_channel_overlap = getattr(args, "no_mask_channel_overlap",
-                                           False)
+    args.no_mask_channel_overlap = getattr(args, "no_mask_channel_overlap", False)
 
     args.freeze_finetune_updates = getattr(args, "freeze_finetune_updates", 0)
     args.feature_grad_mult = 0.1
@@ -735,17 +581,6 @@
 
 
 def set_default_transformer_decoder_args(args):
-<<<<<<< HEAD
-    args.decoder_embed_path = getattr(args, 'decoder_embed_path', None)
-    args.decoder_embed_dim = getattr(args, 'decoder_embed_dim', 1024)
-    args.decoder_ffn_embed_dim = getattr(args, 'decoder_ffn_embed_dim',
-                                         4 * 1024)
-    args.decoder_layers = getattr(args, 'decoder_layers', 12)
-    args.decoder_attention_heads = getattr(args, 'decoder_attention_heads', 16)
-    args.decoder_normalize_before = getattr(args, 'decoder_normalize_before',
-                                            False)
-    args.decoder_learned_pos = getattr(args, 'decoder_learned_pos', False)
-=======
     args.decoder_embed_path = getattr(args, "decoder_embed_path", None)
     args.decoder_embed_dim = getattr(args, "decoder_embed_dim", 1024)
     args.decoder_ffn_embed_dim = getattr(args, "decoder_ffn_embed_dim", 4 * 1024)
@@ -753,48 +588,27 @@
     args.decoder_attention_heads = getattr(args, "decoder_attention_heads", 16)
     args.decoder_normalize_before = getattr(args, "decoder_normalize_before", False)
     args.decoder_learned_pos = getattr(args, "decoder_learned_pos", False)
->>>>>>> ee177fc4
     args.decoder_layerdrop = getattr(args, "decoder_layerdrop", 0.0)
     args.adaptive_input = getattr(args, "adaptive_input", False)
-    args.decoder_attention_dropout = getattr(args, 'decoder_attention_dropout',
-                                             0.)
-    args.decoder_activation_dropout = getattr(args,
-                                              'decoder_activation_dropout', 0.)
-    args.decoder_dropout = getattr(args, 'decoder_dropout', 0.1)
-    args.adaptive_softmax_cutoff = getattr(args, 'adaptive_softmax_cutoff',
-                                           None)
-    args.adaptive_softmax_dropout = getattr(args, 'adaptive_softmax_dropout', 0)
+    args.decoder_attention_dropout = getattr(args, "decoder_attention_dropout", 0.0)
+    args.decoder_activation_dropout = getattr(args, "decoder_activation_dropout", 0.0)
+    args.decoder_dropout = getattr(args, "decoder_dropout", 0.1)
+    args.adaptive_softmax_cutoff = getattr(args, "adaptive_softmax_cutoff", None)
+    args.adaptive_softmax_dropout = getattr(args, "adaptive_softmax_dropout", 0)
     args.share_decoder_input_output_embed = getattr(
-<<<<<<< HEAD
-        args, 'share_decoder_input_output_embed', False
-=======
         args, "share_decoder_input_output_embed", False
->>>>>>> ee177fc4
     )
     args.no_token_positional_embeddings = getattr(
         args, "no_token_positional_embeddings", False
     )
 
-    args.decoder_output_dim = getattr(args, 'decoder_output_dim',
-                                      args.decoder_embed_dim)
-    args.decoder_input_dim = getattr(args, 'decoder_input_dim',
-                                     args.decoder_embed_dim)
-
-    args.no_scale_embedding = getattr(args, 'no_scale_embedding', False)
+    args.decoder_output_dim = getattr(
+        args, "decoder_output_dim", args.decoder_embed_dim
+    )
+    args.decoder_input_dim = getattr(args, "decoder_input_dim", args.decoder_embed_dim)
+
+    args.no_scale_embedding = getattr(args, "no_scale_embedding", False)
     args.quant_noise_pq = getattr(args, "quant_noise_pq", 0)
-<<<<<<< HEAD
-    args.layernorm_embedding = getattr(args, 'layernorm_embedding', False)
-
-    args.activation_fn = getattr(args, 'activation_fn', 'gelu')
-    args.pooler_activation_fn = getattr(args, 'pooler_activation_fn', 'tanh')
-    args.pooler_dropout = getattr(args, 'pooler_dropout', 0.0)
-
-    args.finetune_decoder_params = getattr(
-        args, "finetune_decoder_params", "all"
-    )
-
-
-=======
     args.layernorm_embedding = getattr(args, "layernorm_embedding", False)
 
     args.activation_fn = getattr(args, "activation_fn", "gelu")
@@ -804,15 +618,13 @@
     args.finetune_decoder_params = getattr(args, "finetune_decoder_params", "all")
 
 
->>>>>>> ee177fc4
 def set_default_general_args(args):
     args.checkpoint_activations = getattr(args, "checkpoint_activations", False)
     args.offload_activations = getattr(args, "offload_activations", False)
     args.min_params_to_wrap = getattr(args, "min_params_to_wrap", int(1e8))
 
 
-@register_model_architecture(model_name="xm_transformer",
-                             arch_name="xm_transformer")
+@register_model_architecture(model_name="xm_transformer", arch_name="xm_transformer")
 def base_architecture(args):
     set_default_general_args(args)
     set_default_w2v_encoder_args(args)
